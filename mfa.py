import numpy as np
import torch
from torch.distributions import multinomial
import math
from matplotlib import pyplot as plt
from torch.utils.data import Dataset, DataLoader
from torch.utils.data import RandomSampler

<<<<<<< HEAD
=======
#TODO: Rename to M PPCA and change D to be a scalar?

>>>>>>> 56a32dbd
class MFA(torch.nn.Module):
    def __init__(self, n_components, n_features, n_factors, isotropic=True, init_method='rnd_samples'):
        super(MFA, self).__init__()
        self.n_components = n_components
        self.n_features = n_features
        self.n_factors = n_factors
        self.isotropic = isotropic
        self.init_method = init_method

        self.MU = torch.nn.Parameter(torch.zeros(n_components, n_features), requires_grad=False)
        self.A = torch.nn.Parameter(torch.zeros(n_components, n_features, n_factors), requires_grad=False)
        self.D = torch.nn.Parameter(torch.zeros(n_components, n_features), requires_grad=False)
        self.PI = torch.nn.Parameter(torch.ones(n_components)/float(n_components), requires_grad=False)
        # self.PI_logits = torch.nn.Parameter(torch.zeros(n_components))

    def log_responsibilities(self, x):
        pass

    def sample(self, n, with_noise=True):
        K, d, l = self.A.shape
        # c_nums = multinomial.Multinomial(total_count=n, probs=self.PI).sample().long()
        c_nums = np.random.choice(K, n, p=self.PI.detach().cpu().numpy())
        z_l = torch.randn(n, l, device=self.A.device)
        z_d = torch.randn(n, d, device=self.A.device) if with_noise else torch.zeros(n, d, device=self.A.device)
        samples = torch.stack([self.A[c_nums[i]] @ z_l[i] + self.MU[c_nums[i]] + z_d[i] * self.D[c_nums[i]]
                               for i in range(n)])
        return samples, c_nums

    def per_component_log_likelihood(self, x):
        K, d, l = self.A.shape

        # Create some temporary matrices to simplify calculations...
        A = self.A
        AT = A.permute(0, 2, 1)
        iD = torch.pow(self.D, -2.0).view(K, d, 1)
        L = torch.eye(l, device=self.A.device).reshape(1, l, l) + AT @ (iD*A)
        iL = torch.inverse(L)

        def per_component_md(i):
            x_c = (x - self.MU[i].reshape(1, d)).T  # shape = (d, n)
            m_d_1 = (iD[i] * x_c) - ((iD[i] * A[i]) @ iL[i]) @ (AT[i] @ (iD[i] * x_c))
            return torch.sum(x_c * m_d_1, dim=0)

        m_d = torch.stack([per_component_md(i) for i in range(K)])

        det_L = torch.log(torch.det(L))
        log_det_Sigma = det_L - torch.sum(torch.log(iD.reshape(K, d)), axis=1)
        log_prob_data_given_components = -0.5 * ((d*np.log(2.0*math.pi) + log_det_Sigma).reshape(K, 1) + m_d)
        # component_log_probs = (torch.log(torch.softmax(self.PI_logits)), [K, 1])
        return self.PI.reshape(1, K) + log_prob_data_given_components.T

    def log_prob(self, x):
        return torch.logsumexp(self.per_component_log_likelihood(x), dim=1)

    def log_responsibilities(self, x):
        comp_LLs = self.per_component_log_likelihood(x)
        return comp_LLs - torch.logsumexp(comp_LLs, dim=1).reshape(-1, 1)

    def responsibilities(self, x):
        return torch.exp(self.log_responsibilities(x))

    def fit(self, x, max_iterations=20):
        """
        Estimates Maximum Likelihood MPPCA parameters for the provided data using EM
        :param x:
        :param max_iterations:
        :return:
        """
        K, d, l = self.A.shape
        N = x.shape[0]

<<<<<<< HEAD
        print('Random init...')
        self._init_from_data(x)
=======
        self._init_from_data(x, samples_per_component=(l+1)*2)
>>>>>>> 56a32dbd

        def per_component_m_step(i):
            mu_i = torch.sum(r[:, [i]] * x, dim=0) / sum_r[i]
            s2_I = torch.pow(self.D[i, 0], 2.0) * torch.eye(l, device=x.device)
            inv_M_i = torch.inverse((self.A[i].T @ self.A[i] + s2_I).double())
            x_c = x - mu_i.reshape(1, d)
            SiAi = ((1.0/sum_r[i]) * (r[:, [i]]*x_c).T @ (x_c @ self.A[i])).double()
            invM_AT_Si_Ai = inv_M_i @ self.A[i].T.double() @ SiAi
            A_i_new = SiAi @ torch.inverse((s2_I.double() + invM_AT_Si_Ai))
            t1 = torch.trace(A_i_new.T @ (SiAi @ inv_M_i))
            trace_S_i = (torch.sum(N/sum_r[i] * torch.mean(r[:, [i]]*x_c*x_c, dim=0))).double()
            sigma_2_new = (trace_S_i - t1)/d
            return mu_i, A_i_new.float(), torch.sqrt(sigma_2_new).float() * torch.ones_like(self.D[i])

        print('Starting EM iterations...')
        for it in range(max_iterations):
            r = self.responsibilities(x)
            sum_r = torch.sum(r, dim=0)
            # if it%5 == 0:
            print('Iteration {}: log_likelihood = {}'.format(it, torch.mean(self.log_prob(x))))
            # else:
            #     print('Iteration {}'.format(it))
            new_params = [torch.stack(t) for t in zip(*[per_component_m_step(i) for i in range(K)])]
            self.MU.data = new_params[0]
            self.A.data = new_params[1]
            self.D.data = new_params[2]

    def batch_fit(self, dataset: Dataset, batch_size=1000, max_iterations=20):
        """
        Estimates Maximum Likelihood MPPCA parameters for the provided dataset using batched-EM.
        Batching is performed on each step separately i.e. (E, E,.., E | M, M, ... M), (E, E,.., E | M, M, ... M), ...
        i.e. Iteration 1 E step on entire data, Iteration 1 M step on entire data, Iteration 2 E step on entire data...
        """
        K, d, l = self.A.shape

        # Initial guess
        init_samples_per_component = (l+1)*2
        init_keys = [key for i, key in enumerate(RandomSampler(dataset)) if i < init_samples_per_component*K]
        init_samples, _ = zip(*[dataset[key] for key in init_keys])
        self._init_from_data(torch.stack(init_samples), samples_per_component=init_samples_per_component)

        loader = DataLoader(dataset, batch_size=batch_size, shuffle=False)
        for it in range(max_iterations):

            print('\nIteration {} / {}:'.format(it, max_iterations))
            # Step 1: Fetch all data and calculate and store all responsibilities, calculate mu
            mu_weighted_sum = torch.zeros(size=[K, d], dtype=torch.float64)
            all_r = []
            for batch_x, _ in loader:
                print('E', end='', flush=True)
                batch_r = self.responsibilities(batch_x)
                mu_weighted_sum += torch.stack([torch.sum(batch_r[:, [i]] * batch_x, dim=0).double() for i in range(K)])
                all_r.append(batch_r)
                # if len(all_r)==4:
                #     break
            all_r = torch.cat(all_r)
            print()

            # Update MU
            r_sum = torch.sum(all_r, dim=0).double()
            self.MU.data = (mu_weighted_sum / r_sum.reshape(-1, 1)).float()

            # Step 2 - Fetch all data again and Calculate all:
            # - SiAi - The empirical covariance matrices multiplied by the factors matrices
            # - Ri Xc^2 - The weighted empirical variance (for the noise variance calculation)
            SA = torch.zeros([K, d, l], dtype=torch.float64)
            RXc = torch.zeros(K, dtype=torch.float64)
            for batch_num, (batch_x, _) in enumerate(loader):
                print('M', end='', flush=True)
                batch_r = all_r[batch_num*batch_size: (batch_num+1)*batch_size]
                for i in range(K):
                    xc_i = batch_x-self.MU[i]
                    SA[i] += ((batch_r[:, [i]] * xc_i).T @ (xc_i @ self.A[i])).double()
                    RXc[i] += torch.sum(batch_r[:, [i]] * torch.pow(xc_i, 2.0)).double()
                # Alternative implementation:
                # SA += torch.stack([(batch_r[:, [i]]*(batch_x-self.MU[i])).T @
                #                           ((batch_x-self.MU[i]) @ self.A[i]) for i in range(K)])
                # RXc += torch.stack([batch_r[:, [i]]*torch.pow(batch_x-self.MU[i], 2.0)  for i in range(K)])
                # if batch_num == 3:
                #     break
            SA /= r_sum.reshape(-1, 1, 1)
            # Step 3 - Finalize the EM step
            s2_I = torch.pow(self.D[:, 0], 2.0).reshape(K, 1, 1) * torch.eye(l, device=self.MU.device).reshape(1, l, l)
            inv_M = torch.inverse((self.A.transpose(1, 2) @ self.A + s2_I).double())   # (K, l, l)
            invM_AT_S_A = inv_M @ self.A.double().transpose(1, 2) @ SA   # (K, l, l)
            self.A.data = (SA @ torch.inverse(s2_I.double() + invM_AT_S_A)).float()      # (K, d, l)
            t1 = torch.stack([torch.trace(self.A[i].double().T @ (SA[i] @ inv_M[i])) for i in range(K)])
            self.D.data = torch.sqrt((RXc / r_sum - t1)/d).float().reshape(-1, 1) * torch.ones_like(self.D)

    @staticmethod
    def _small_sample_ppca(x, n_factors):
        # See https://stats.stackexchange.com/questions/134282/relationship-between-svd-and-pca-how-to-use-svd-to-perform-pca
        mu = torch.mean(x, dim=0)
        U, S, V = torch.svd(x - mu.reshape(1, -1))
        sigma_squared = torch.sum(torch.pow(S[n_factors:], 2.0))/((x.shape[0]-1) * (x.shape[1]-n_factors))
        A = V[:, :n_factors] * torch.sqrt((torch.pow(S[:n_factors], 2.0).reshape(1, n_factors)/(x.shape[0]-1) - sigma_squared))
        return mu, A, torch.sqrt(sigma_squared) * torch.ones(x.shape[1], device=x.device)

    def _init_from_data(self, x, samples_per_component):
        assert self.init_method == 'rnd_samples'

        K = self.n_components
        n = x.shape[0]
        l = self.n_factors
        m = samples_per_component
        o = np.random.choice(n, m*K, replace=False)
        assert n >= m*K
        params = [torch.stack(t) for t in zip(
            *[MFA._small_sample_ppca(x[o[i*m:(i+1)*m]], n_factors=l) for i in range(K)])]

        self.MU.data = params[0]
        self.A.data = params[1]
        self.D.data = params[2]

# Some unit testing...
if __name__ == '__main__':
    mfa = MFA(2, 2, 1)
    mfa.MU[0] = torch.FloatTensor([-1., 0.])
    mfa.MU[1] = torch.FloatTensor([1., 0.])
    mfa.A[0] = torch.FloatTensor([1.0/math.sqrt(2), 1.0/math.sqrt(2)]).reshape(2, 1)
    mfa.A[1] = torch.FloatTensor([0., 1.]).reshape(2, 1)
    mfa.D[0] = torch.FloatTensor([0.1, 0.1])
    mfa.D[1] = torch.FloatTensor([0.2, 0.2])

    # samples, labels = mfa.sample(10)
    # log_probs = mfa.log_prob(samples)
    # lls = mfa.per_component_log_likelihood(samples)
    # r = mfa.responsibilities(samples)
    # print(samples.shape, lls.shape, r.shape)
    # print(log_probs)
    # print(labels)
    # print(lls[:, 0]-lls[:, 1])
    # print(r)

    samples, _ = mfa.sample(1000)
    # samples = samples.numpy()
    # plt.plot(samples[:, 0], samples[:, 1], '.', alpha=0.5)
    # plt.show()

    mfa2 = MFA(2, 2, 1)
    mfa2.fit(samples)

    samples, _ = mfa2.sample(1000)
    samples = samples.cpu().numpy()
    plt.plot(samples[:, 0], samples[:, 1], '.', alpha=0.5)
    plt.show()
<|MERGE_RESOLUTION|>--- conflicted
+++ resolved
@@ -6,11 +6,8 @@
 from torch.utils.data import Dataset, DataLoader
 from torch.utils.data import RandomSampler
 
-<<<<<<< HEAD
-=======
 #TODO: Rename to M PPCA and change D to be a scalar?
 
->>>>>>> 56a32dbd
 class MFA(torch.nn.Module):
     def __init__(self, n_components, n_features, n_factors, isotropic=True, init_method='rnd_samples'):
         super(MFA, self).__init__()
@@ -82,34 +79,28 @@
         K, d, l = self.A.shape
         N = x.shape[0]
 
-<<<<<<< HEAD
-        print('Random init...')
-        self._init_from_data(x)
-=======
         self._init_from_data(x, samples_per_component=(l+1)*2)
->>>>>>> 56a32dbd
 
         def per_component_m_step(i):
             mu_i = torch.sum(r[:, [i]] * x, dim=0) / sum_r[i]
             s2_I = torch.pow(self.D[i, 0], 2.0) * torch.eye(l, device=x.device)
-            inv_M_i = torch.inverse((self.A[i].T @ self.A[i] + s2_I).double())
+            inv_M_i = torch.inverse(self.A[i].T @ self.A[i] + s2_I)
             x_c = x - mu_i.reshape(1, d)
-            SiAi = ((1.0/sum_r[i]) * (r[:, [i]]*x_c).T @ (x_c @ self.A[i])).double()
-            invM_AT_Si_Ai = inv_M_i @ self.A[i].T.double() @ SiAi
-            A_i_new = SiAi @ torch.inverse((s2_I.double() + invM_AT_Si_Ai))
+            SiAi = (1.0/sum_r[i]) * (r[:, [i]]*x_c).T @ (x_c @ self.A[i])
+            invM_AT_Si_Ai = inv_M_i @ self.A[i].T @ SiAi
+            A_i_new = SiAi @ torch.inverse(s2_I + invM_AT_Si_Ai)
             t1 = torch.trace(A_i_new.T @ (SiAi @ inv_M_i))
-            trace_S_i = (torch.sum(N/sum_r[i] * torch.mean(r[:, [i]]*x_c*x_c, dim=0))).double()
+            trace_S_i = torch.sum(N/sum_r[i] * torch.mean(r[:, [i]]*x_c*x_c, dim=0))
             sigma_2_new = (trace_S_i - t1)/d
-            return mu_i, A_i_new.float(), torch.sqrt(sigma_2_new).float() * torch.ones_like(self.D[i])
-
-        print('Starting EM iterations...')
+            return mu_i, A_i_new, torch.sqrt(sigma_2_new) * torch.ones_like(self.D[i])
+
         for it in range(max_iterations):
             r = self.responsibilities(x)
             sum_r = torch.sum(r, dim=0)
-            # if it%5 == 0:
-            print('Iteration {}: log_likelihood = {}'.format(it, torch.mean(self.log_prob(x))))
-            # else:
-            #     print('Iteration {}'.format(it))
+            if it%5 == 0:
+                print('Iteration {}: log_likelihood = {}'.format(it, torch.mean(self.log_prob(x))))
+            else:
+                print('Iteration {}'.format(it))
             new_params = [torch.stack(t) for t in zip(*[per_component_m_step(i) for i in range(K)])]
             self.MU.data = new_params[0]
             self.A.data = new_params[1]
